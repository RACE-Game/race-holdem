--- conflicted
+++ resolved
@@ -37,7 +37,8 @@
 use errors::error_leave_not_allowed;
 use race_api::prelude::*;
 use race_holdem_mtt_base::{
-    ChipsChange, HoldemBridgeEvent, MttTablePlayer, MttTableSitin, MttTableState, PlayerResult, PlayerResultStatus,
+    ChipsChange, HoldemBridgeEvent, MttTablePlayer, MttTableSitin, MttTableState, PlayerResult,
+    PlayerResultStatus,
 };
 use race_proc_macro::game_handler;
 use std::collections::{btree_map::Entry, BTreeMap};
@@ -67,12 +68,9 @@
     chips: u64,
     status: PlayerRankStatus,
     position: u16,
-<<<<<<< HEAD
     bounty_reward: u64,
     bounty_transfer: u64,
-=======
     deposit_history: Vec<u64>,
->>>>>>> e679f3b4
 }
 
 impl PlayerRank {
@@ -88,12 +86,9 @@
             chips,
             status,
             position,
-<<<<<<< HEAD
             bounty_reward: 0,
             bounty_transfer: 0,
-=======
             deposit_history,
->>>>>>> e679f3b4
         }
     }
 }
@@ -122,11 +117,9 @@
     .collect()
 }
 
-
 fn take_amount_by_portion(amount: u64, portion: u16) -> u64 {
     amount * portion as u64 / 1000
 }
-
 
 #[derive(BorshSerialize, BorshDeserialize, Debug, PartialEq, Eq)]
 pub struct BlindInfo {
@@ -299,19 +292,13 @@
             Event::Join { players } => match self.stage {
                 MttStage::Init => {
                     for p in players {
-<<<<<<< HEAD
-                        self.ranks.push(
-                            PlayerRank::new(p.id(), 0, PlayerRankStatus::Pending, p.position())
-                        );
-=======
-                        self.ranks.push(PlayerRank {
-                            id: p.id(),
-                            chips: 0,
-                            status: PlayerRankStatus::Pending, // By default, the player is not sitted
-                            position: p.position(),
-                            deposit_history: vec![], // history will be handled in `Event::Deposit`
-                        });
->>>>>>> e679f3b4
+                        self.ranks.push(PlayerRank::new(
+                            p.id(),
+                            0,
+                            PlayerRankStatus::Pending,
+                            p.position(),
+                            vec![],
+                        ));
                     }
                 }
                 MttStage::Playing => {
@@ -356,16 +343,14 @@
                         let player_id = d.id();
                         if let Some(rank) = self.ranks.iter_mut().find(|r| r.id == player_id) {
                             if rank.chips == 0 {
-<<<<<<< HEAD
                                 let amount = d.balance();
                                 let amount_to_rake = take_amount_by_portion(amount, self.rake);
                                 let amount_to_bounty = take_amount_by_portion(amount, self.bounty);
                                 let amount_to_prize = amount - amount_to_rake - amount_to_bounty;
                                 let bounty_reward = take_amount_by_portion(amount_to_bounty, 500);
                                 let bounty_tranfer = amount_to_bounty - bounty_reward;
-=======
+
                                 rank.deposit_history.push(d.balance());
->>>>>>> e679f3b4
                                 rank.chips = self.start_chips;
                                 rank.status = PlayerRankStatus::Pending;
                                 rank.bounty_reward += bounty_reward;
@@ -499,17 +484,13 @@
     }
 
     fn add_player_rank(&mut self, p: GamePlayer) {
-<<<<<<< HEAD
-        self.ranks.push(PlayerRank::new(p.id(), 0, PlayerRankStatus::Pending, p.position()));
-=======
-        self.ranks.push(PlayerRank {
-            id: p.id(),
-            chips: 0,
-            status: PlayerRankStatus::Pending, // By default, the player is not sitted
-            position: p.position(),
-            deposit_history: vec![],
-        });
->>>>>>> e679f3b4
+        self.ranks.push(PlayerRank::new(
+            p.id(),
+            0,
+            PlayerRankStatus::Pending,
+            p.position(),
+            vec![],
+        ));
     }
 
     fn launch_table(
@@ -557,22 +538,35 @@
         Ok(())
     }
 
-<<<<<<< HEAD
-    fn handle_bounty(&mut self, player_results: &[PlayerResult], effect: &mut Effect) -> Result<(), HandleError> {
-        let eliminated_pids: Vec<u64> = player_results.iter().filter(|r| r.status == PlayerResultStatus::Eliminated).map(|r| r.player_id).collect();
+    fn handle_bounty(
+        &mut self,
+        player_results: &[PlayerResult],
+        effect: &mut Effect,
+    ) -> Result<(), HandleError> {
+        let eliminated_pids: Vec<u64> = player_results
+            .iter()
+            .filter(|r| r.status == PlayerResultStatus::Eliminated)
+            .map(|r| r.player_id)
+            .collect();
 
         if eliminated_pids.is_empty() {
             // No player is eliminated
-            return Ok(())
-        }
-
-        let winner_pids: Vec<u64> = player_results.iter().filter(|r| matches!(r.chips_change, Some(ChipsChange::Add(_)))).map(|r| r.player_id).collect();
+            return Ok(());
+        }
+
+        let winner_pids: Vec<u64> = player_results
+            .iter()
+            .filter(|r| matches!(r.chips_change, Some(ChipsChange::Add(_))))
+            .map(|r| r.player_id)
+            .collect();
         let winners_count: u64 = winner_pids.len() as u64;
         let mut total_bounty_reward = 0;
         let mut total_bounty_transfer = 0;
 
         for pid in eliminated_pids {
-            let rank = self.get_rank_mut(pid).ok_or(errors::error_player_not_found())?;
+            let rank = self
+                .get_rank_mut(pid)
+                .ok_or(errors::error_player_not_found())?;
             total_bounty_reward += rank.bounty_reward;
             total_bounty_transfer += rank.bounty_transfer;
             rank.bounty_reward = 0;
@@ -583,34 +577,41 @@
         let bounty_transfer = total_bounty_transfer / winners_count as u64;
 
         for pid in winner_pids {
-            let rank = self.get_rank_mut(pid).ok_or(errors::error_player_not_found())?;
+            let rank = self
+                .get_rank_mut(pid)
+                .ok_or(errors::error_player_not_found())?;
             rank.bounty_reward += bounty_transfer;
-            effect.info(format!("Increase bounty of player {} to {}", rank.id, rank.bounty_reward));
-            effect.info(format!("Send bounty {} to player {}", bounty_reward, rank.id));
+            effect.info(format!(
+                "Increase bounty of player {} to {}",
+                rank.id, rank.bounty_reward
+            ));
+            effect.info(format!(
+                "Send bounty {} to player {}",
+                bounty_reward, rank.id
+            ));
             effect.withdraw(rank.id, bounty_reward);
         }
 
         // put the rest money into the prize pool
-        let remain = total_bounty_reward - (winners_count * bounty_reward) + total_bounty_transfer - (winners_count * bounty_transfer);
+        let remain = total_bounty_reward - (winners_count * bounty_reward) + total_bounty_transfer
+            - (winners_count * bounty_transfer);
         if remain > 0 {
             self.total_prize += remain;
             effect.info(format!("Increase prize to {}", self.total_prize));
         }
 
-        self.total_bounty = self.ranks.iter().map(|r| r.bounty_reward + r.bounty_transfer).sum();
+        self.total_bounty = self
+            .ranks
+            .iter()
+            .map(|r| r.bounty_reward + r.bounty_transfer)
+            .sum();
 
         self.update_player_balances();
 
         Ok(())
     }
 
-    fn apply_chips_change(
-        &mut self,
-        player_results: &[PlayerResult],
-    ) -> Result<(), HandleError> {
-=======
     fn apply_chips_change(&mut self, player_results: &[PlayerResult]) -> Result<(), HandleError> {
->>>>>>> e679f3b4
         for rst in player_results {
             let rank = self
                 .ranks
