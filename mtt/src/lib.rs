--- conflicted
+++ resolved
@@ -441,12 +441,6 @@
                         table,
                         ..
                     } => {
-<<<<<<< HEAD
-                        for p in table.players.iter() {
-                            effect.info(format!("Player {} sitted at table {}", p.id, table_id));
-                            self.table_assigns_pending.remove(&p.id);
-                            self.table_assigns.insert(p.id, table.table_id);
-=======
                         for player in player_results.iter() {
                             if player.status == PlayerResultStatus::Normal {
                                 self.table_assigns.insert(player.player_id, table_id);
@@ -455,7 +449,7 @@
                                 self.table_assigns.remove(&player.player_id);
                                 self.table_assigns_pending.remove(&player.player_id);
                             }
->>>>>>> 2f6565b1
+
                         }
 
                         self.handle_bounty(&player_results, effect)?;
